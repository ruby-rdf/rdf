source "https://rubygems.org"

gemspec :name => ""

gem "rdf-spec", :git => "git://github.com/ruby-rdf/rdf-spec.git", :branch => "1.1"

group :debug do
  gem "wirble"
  gem "redcarpet", :platforms => :ruby
  gem "debugger", :platforms => :mri_19
<<<<<<< HEAD
  gem "ruby-debug", :platforms => :jruby
=======
  gem "ruby-debug", :platforms => [:jruby, :mri_18]
>>>>>>> 24747e2f
end

group :test do
  gem "rake"
<<<<<<< HEAD
=======
  gem "backports", :platforms => :ruby_18
>>>>>>> 24747e2f
  gem "equivalent-xml"
  gem "fuubar"
end<|MERGE_RESOLUTION|>--- conflicted
+++ resolved
@@ -2,25 +2,18 @@
 
 gemspec :name => ""
 
-gem "rdf-spec", :git => "git://github.com/ruby-rdf/rdf-spec.git", :branch => "1.1"
+gem "rdf-spec", :git => "git://github.com/ruby-rdf/rdf-spec.git", :branch => "develop"
+gem "rdf-xsd", :git => "git://github.com/ruby-rdf/rdf-xsd.git", :branch => "develop"
+gem "rdf-rdfxml", :git => "git://github.com/ruby-rdf/rdf-rdfxml.git", :branch => "develop"
 
 group :debug do
   gem "wirble"
   gem "redcarpet", :platforms => :ruby
   gem "debugger", :platforms => :mri_19
-<<<<<<< HEAD
   gem "ruby-debug", :platforms => :jruby
-=======
-  gem "ruby-debug", :platforms => [:jruby, :mri_18]
->>>>>>> 24747e2f
 end
 
 group :test do
   gem "rake"
-<<<<<<< HEAD
-=======
-  gem "backports", :platforms => :ruby_18
->>>>>>> 24747e2f
   gem "equivalent-xml"
-  gem "fuubar"
 end