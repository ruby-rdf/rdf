#!/usr/bin/env ruby -rubygems
# -*- encoding: utf-8 -*-

Gem::Specification.new do |gem|
  gem.version            = File.read('VERSION').chomp
  gem.date               = File.mtime('VERSION').strftime('%Y-%m-%d')

  gem.name               = 'rdf'
  gem.homepage           = 'http://ruby-rdf.github.com/'
  gem.license            = 'Public Domain' if gem.respond_to?(:license=)
  gem.summary            = 'A Ruby library for working with Resource Description Framework (RDF) data.'
  gem.description        = 'RDF.rb is a pure-Ruby library for working with Resource Description Framework (RDF) data.'
  gem.rubyforge_project  = 'rdf'

  gem.authors            = ['Arto Bendiken', 'Ben Lavender', 'Gregg Kellogg']
  gem.email              = 'public-rdf-ruby@w3.org'

  gem.platform           = Gem::Platform::RUBY
  gem.files              = %w(AUTHORS CREDITS README UNLICENSE VERSION bin/rdf etc/doap.nt) + Dir.glob('lib/**/*.rb')
  gem.bindir             = %q(bin)
  gem.executables        = %w(rdf)
  gem.default_executable = gem.executables.first
  gem.require_paths      = %w(lib)
  gem.extensions         = %w()
  gem.test_files         = %w()
  gem.has_rdoc           = false

<<<<<<< HEAD
  gem.required_ruby_version      = '>= 1.8.7'
  gem.requirements               = []
  gem.add_runtime_dependency     'addressable', '>= 2.3'
  gem.add_development_dependency 'rdf-spec',    '~> 1.0.9'
=======
  gem.required_ruby_version      = '>= 1.9.2'
  gem.requirements               = []
  gem.add_development_dependency 'rdf-spec',    '~> 1.1.0'
>>>>>>> 24747e2f
  gem.add_development_dependency 'rdf-rdfxml'
  gem.add_development_dependency 'rspec',       '>= 2.14'
  gem.add_development_dependency 'yard',        '>= 0.8'
  gem.post_install_message       = nil
end<|MERGE_RESOLUTION|>--- conflicted
+++ resolved
@@ -25,17 +25,11 @@
   gem.test_files         = %w()
   gem.has_rdoc           = false
 
-<<<<<<< HEAD
-  gem.required_ruby_version      = '>= 1.8.7'
-  gem.requirements               = []
-  gem.add_runtime_dependency     'addressable', '>= 2.3'
-  gem.add_development_dependency 'rdf-spec',    '~> 1.0.9'
-=======
   gem.required_ruby_version      = '>= 1.9.2'
   gem.requirements               = []
   gem.add_development_dependency 'rdf-spec',    '~> 1.1.0'
->>>>>>> 24747e2f
-  gem.add_development_dependency 'rdf-rdfxml'
+  gem.add_development_dependency 'rdf-rdfxml',  '>= 1.1.0'
+  gem.add_development_dependency 'rdf-xsd',     '>= 1.1.0'
   gem.add_development_dependency 'rspec',       '>= 2.14'
   gem.add_development_dependency 'yard',        '>= 0.8'
   gem.post_install_message       = nil
