--- conflicted
+++ resolved
@@ -85,11 +85,7 @@
         query = RDF::Query.new do |query|
           query << [EX.x1, EX.p2, EX.x2] # nonexistent statement
         end
-<<<<<<< HEAD
         expect(query.execute(graph)).to be_empty
-=======
-        expect(query.execute(graph)).to eq []
->>>>>>> 3b82ebcb
       end
 
       it "returns an empty solution sequence if the statement does not exist as part of a multi-pattern bgp" do
@@ -97,11 +93,7 @@
           query << [EX.x1, EX.p2, EX.x2] # nonexistent statement
           query << [:s, :p, :o]
         end
-<<<<<<< HEAD
         expect(query.execute(graph)).to be_empty
-=======
-        expect(query.execute(graph)).to eq []
->>>>>>> 3b82ebcb
       end
 
       it "should return a solution sequence with a single empty set if the statement exists" do
@@ -674,7 +666,6 @@
 
       context "filter" do
         it "returns matching solutions" do
-<<<<<<< HEAD
           expect(
             subject.
               filter(:s => RDF::URI("http://example.org/resource1")).
@@ -688,47 +679,23 @@
               filter {|s| s[:s] == RDF::URI("http://example.org/resource1")}.
               count
           ).to eq 1
-=======
-          subject.filter(:s => RDF::URI("http://example.org/resource1"))
-          expect(subject.count).to eq 1
-        end
-        
-        it "accepts a block" do
-          subject.filter {|s| s[:s] == RDF::URI("http://example.org/resource1")}
-          expect(subject.count).to eq 1
->>>>>>> 3b82ebcb
         end
       end
       
       context "order" do
         it "returns ordered solutions using a symbol" do
           orig = subject.dup
-<<<<<<< HEAD
           expect(subject.order(:o).map(&:o)).to eq orig.map(&:o).sort
-=======
-          subject.order(:o)
-          expect(subject.map(&:o)).to eq orig.map(&:o).sort
->>>>>>> 3b82ebcb
         end
 
         it "returns ordered solutions using a variable" do
           orig = subject.dup
-<<<<<<< HEAD
           expect(subject.order(RDF::Query::Variable.new("o")).map(&:o)).to eq orig.map(&:o).sort
-=======
-          subject.order(RDF::Query::Variable.new("o"))
-          expect(subject.map(&:o)).to eq orig.map(&:o).sort
->>>>>>> 3b82ebcb
         end
 
         it "returns ordered solutions using a lambda" do
           orig = subject.dup
-<<<<<<< HEAD
           expect(subject.order(lambda {|a, b| a[:o] <=> b[:o]}).map(&:o)).to eq orig.map(&:o).sort
-=======
-          subject.order(lambda {|a, b| a[:o] <=> b[:o]})
-          expect(subject.map(&:o)).to eq orig.map(&:o).sort
->>>>>>> 3b82ebcb
         end
 
         it "returns ordered solutions using a lambda symbols" do
