--- conflicted
+++ resolved
@@ -32,16 +32,6 @@
   }
   subject {solutions}
 
-<<<<<<< HEAD
-=======
-  describe "new" do
-    it "is instantiable" do
-      expect { RDF::Query::Solutions.new }.not_to raise_error
-      expect(RDF::Query::Solutions.new).to be_a(Array)
-    end
-  end
-
->>>>>>> 3b82ebcb
   describe "#filter" do
     it "using a hash" do
       {
@@ -50,11 +40,7 @@
         {:author  => [RDF::URI("http://ar.to/#self"), "Gregg Kellogg"]} => [uri, lit],
         {:updated => RDF::Literal(Date.today)} => [uri],
       }.each do |arg, result|
-<<<<<<< HEAD
-        expect(solutions.filter(arg).to_a).to eq(result)
-=======
-        expect(solutions.dup.filter(arg)).to eq result
->>>>>>> 3b82ebcb
+        expect(solutions.dup.filter(arg).to_a).to eq result
       end
     end
 
@@ -67,11 +53,7 @@
         lambda { |solution| solution.age.datatype == RDF::XSD.integer } => [uri, lit],
         lambda { |solution| solution.name.language == :es } => [uri]
       }.each do |block, result|
-<<<<<<< HEAD
-        expect(solutions.filter(&block).to_a).to eq(result)
-=======
-        expect(solutions.dup.filter(&block)).to eq result
->>>>>>> 3b82ebcb
+        expect(solutions.dup.filter(&block).to_a).to eq result
       end
     end
   end
@@ -132,33 +114,23 @@
       ],
     }.each do |name, (left, right, result)|
       it name do
-<<<<<<< HEAD
         expect(left.minus(right)).to be_a(Enumerable)
         expect(left.minus(right)).to be_a(RDF::Query::Solutions)
         expect(left.minus(right).to_a).to eq result.to_a
-=======
-        expect(left.minus(right)).to eq result
->>>>>>> 3b82ebcb
       end
     end
   end
 
   describe "#order_by" do
-<<<<<<< HEAD
     subject {solutions.order_by(:updated, lambda {|a, b| b <=> a})}
     it {should be_a(Enumerable)}
     it {should be_a(RDF::Query::Solutions)}
     it "contains solutions in specified order" do
-      expect(subject.to_a).to eq [lit, uri]
-=======
-    it "Reordering solutions based on a variable or proc" do
-      expect(solutions.dup.order_by(:updated, lambda {|a, b| b <=> a})).to eq [lit, uri]
->>>>>>> 3b82ebcb
+      expect(subject.to_a).to include(lit, uri)
     end
   end
 
   describe "#select" do
-<<<<<<< HEAD
     context "one variable" do
       subject {solutions.select(:title)}
       it {should be_a(Enumerable)}
@@ -181,34 +153,15 @@
           RDF::Query::Solution.new(:title => RDF::Literal("SPARQL 1.1 Query"), :description => RDF::Literal("Description"))
         )
       end
-=======
-    it "Selecting/Projecting particular variables only (1)" do
-      expect(solutions.select(:title)).to eq [
-        RDF::Query::Solution.new(:title => RDF::Literal("RDF 1.1")),
-        RDF::Query::Solution.new(:title => RDF::Literal("SPARQL 1.1 Query")),
-      ]
-    end
-
-    it "Selecting/Projecting particular variables only (2)" do
-      expect(solutions.select(:title, :description)).to eq [
-        RDF::Query::Solution.new(:title => RDF::Literal("RDF 1.1"), :description => RDF::Literal("Description")),
-        RDF::Query::Solution.new(:title => RDF::Literal("SPARQL 1.1 Query"), :description => RDF::Literal("Description")),
-      ]
->>>>>>> 3b82ebcb
     end
   end
 
   describe "#project" do
-<<<<<<< HEAD
     subject {solutions.project(:title)}
     it {should be_a(Enumerable)}
     it {should be_a(RDF::Query::Solutions)}
     it "contains particular variables only" do
       expect(subject).to include(
-=======
-    it "Selecting/Projecting particular variables only" do
-      expect(solutions.project(:title)).to eq [
->>>>>>> 3b82ebcb
         RDF::Query::Solution.new(:title => RDF::Literal("RDF 1.1")),
         RDF::Query::Solution.new(:title => RDF::Literal("SPARQL 1.1 Query"))
       )
@@ -216,23 +169,15 @@
   end
 
   describe "#distinct" do
-<<<<<<< HEAD
     subject {(solutions.to_a << uri).to_enum.extend(RDF::Query::Solutions).distinct}
     it {should be_a(Enumerable)}
     it {should be_a(RDF::Query::Solutions)}
     it "contains distinct solutions" do
       expect(subject).to include(uri, lit)
-=======
-    it "Eliminating duplicate solutions" do
-      solutions << uri
-      expect(solutions).to eq [uri, lit, uri]
-      expect(solutions.distinct).to eq [uri, lit]
->>>>>>> 3b82ebcb
     end
   end
 
   describe "#offset" do
-<<<<<<< HEAD
     subject {solutions.offset(20)}
     it {should be_a(Enumerable)}
     it {should be_a(RDF::Query::Solutions)}
@@ -251,22 +196,12 @@
     it {should be_a(Enumerable)}
     it {should be_a(RDF::Query::Solutions)}
     it {should be_empty}
-=======
-    it "Eliminating duplicate solutions", :pending => ("rubinius index problem" if RUBY_ENGINE == "rbx") do
-      expect(solutions.offset(20).limit(20)).to be_empty
-    end
->>>>>>> 3b82ebcb
   end
 
   describe "#count" do
     its(:count) {should == 2}
     it "Counting the number of matching solutions" do
-<<<<<<< HEAD
       expect(subject.count { |solution| solution.price < 30.5 }).to eq 1
-=======
-      expect(solutions.count).to eq 2
-      expect(solutions.count { |solution| solution.price < 30.5 }).to eq 1
->>>>>>> 3b82ebcb
     end
   end
 
