--- conflicted
+++ resolved
@@ -178,21 +178,11 @@
   end
 
   context "validataion" do
-<<<<<<< HEAD
-    it "defaults validation to true" do
-      expect(subject).to be_validate
-    end
-
-=======
->>>>>>> 24747e2f
     shared_examples "validation" do |statement, valid|
       context "given #{statement}" do
         let(:graph) {RDF::Graph.new << statement}
         subject {RDF::NTriples::Writer.buffer(:validate => true) {|w| w << graph}}
-<<<<<<< HEAD
-=======
-
->>>>>>> 24747e2f
+
         if valid
           specify {expect {subject}.not_to raise_error}
         else
@@ -236,11 +226,7 @@
       RDF::Statement.new(RDF::URI("http://rubygems.org/gems/rdf"), RDF::DC.creator.dup, RDF::Literal("literal")) =>
         RDF::Statement.new(RDF::URI("http://rubygems.org/gems/rdf"), RDF::DC.creator.dup, RDF::Literal("literal")),
       RDF::Statement.new(RDF::URI('file:///path/to/file with spaces.txt'), RDF::DC.creator.dup, RDF::URI("http://ar.to/#self")) =>
-<<<<<<< HEAD
-        RDF::Statement.new(RDF::URI('file:///path/to/file%20with%20spaces.txt'), RDF::DC.creator.dup, RDF::URI("http://ar.to/#self")),
-=======
         RDF::Statement.new(RDF::URI('file:/path/to/file%20with%20spaces.txt'), RDF::DC.creator.dup, RDF::URI("http://ar.to/#self")),
->>>>>>> 24747e2f
       RDF::Statement.new(nil, RDF::DC.creator.dup, RDF::URI("http://ar.to/#self")) => nil,
       RDF::Statement.new(RDF::URI("http://rubygems.org/gems/rdf"), nil, RDF::URI("http://ar.to/#self")) => nil,
       RDF::Statement.new(RDF::URI("http://rubygems.org/gems/rdf"), RDF::DC.creator.dup, nil) => nil,
@@ -308,14 +294,9 @@
       }
       strings.each do |string, unescaped|
         specify string do
-<<<<<<< HEAD
-          unescaped = unescaped.dup.force_encoding(Encoding::UTF_8) if unescaped.respond_to?(:force_encoding)
-          expect(@reader.unescape(string.dup)).to eq unescaped
-=======
           unescaped = unescaped.dup.force_encoding(Encoding::UTF_8)
           expect(@reader.unescape(string.dup)).to eq unescaped
 
->>>>>>> 24747e2f
         end
       end
     end
@@ -329,14 +310,9 @@
       }
       strings.each do |string, unescaped|
         specify string do
-<<<<<<< HEAD
-          unescaped = unescaped.dup.force_encoding(Encoding::UTF_8) if unescaped.respond_to?(:force_encoding)
-          expect(@reader.unescape(string.dup)).to eq unescaped
-=======
           unescaped = unescaped.dup.force_encoding(Encoding::UTF_8)
           expect(@reader.unescape(string.dup)).to eq unescaped
 
->>>>>>> 24747e2f
         end
       end
     end
@@ -386,11 +362,7 @@
         "_\xE6\xB0\xB4_" => "_\\u6C34_", # U+6C34, 'water' in Chinese
       }
       strings.each do |string, escaped|
-<<<<<<< HEAD
-        string = string.dup.force_encoding(Encoding::UTF_8) if string.respond_to?(:force_encoding)
-=======
         string = string.dup.force_encoding(Encoding::UTF_8)
->>>>>>> 24747e2f
         expect(@writer.escape(string)).to eq escaped
       end
     end
@@ -450,11 +422,7 @@
         "_\u6C34_", # U+6C34, 'water' in Chinese
       ]
       strings.each do |string|
-<<<<<<< HEAD
-        string = string.dup.force_encoding(Encoding::UTF_8) if string.respond_to?(:force_encoding)
-=======
         string = string.dup.force_encoding(Encoding::UTF_8)
->>>>>>> 24747e2f
         expect(@writer.escape(string, encoding)).to eq string
       end
     end
@@ -543,12 +511,6 @@
         nt = %(<http://subj> <http://pred> "\\U00015678another" .)
           statement = @reader.unserialize(nt)
           expect(statement.object.value).to eq "\u{15678}another"
-<<<<<<< HEAD
-        else
-          pending("Not supported on Ruby 1.8")
-        end
-=======
->>>>>>> 24747e2f
       end
 
       {
@@ -591,23 +553,9 @@
         %(<http://a/b#a> <http://a/b#related> <http://a/b#\u3072\u3089\u304C\u306A>.) => %(<http://a/b#a> <http://a/b#related> <http://a/b#\\u3072\\u3089\\u304C\\u306A> .),
       }.each_pair do |src, res|
         specify src do
-<<<<<<< HEAD
-          begin
-            stmt1 = @reader.unserialize(src)
-            stmt2 = @reader.unserialize(res)
-            expect(stmt1).to eq stmt2
-          rescue
-            if defined?(::Encoding)
-              raise
-            else
-              pending("Unicode URIs not supported on Ruby 1.8") { raise }
-            end
-          end
-=======
           stmt1 = @reader.unserialize(src)
           stmt2 = @reader.unserialize(res)
           expect(stmt1).to eq stmt2
->>>>>>> 24747e2f
         end
       end
     end
@@ -787,8 +735,6 @@
   context "Examples" do
     it "needs specs for documentation examples"
   end
-<<<<<<< HEAD
-=======
 
   def parse(input, options = {})
     options = {
@@ -801,5 +747,4 @@
     end
     graph
   end
->>>>>>> 24747e2f
 end