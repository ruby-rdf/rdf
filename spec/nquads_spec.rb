# -*- encoding: utf-8 -*-
require File.join(File.dirname(__FILE__), 'spec_helper')
require 'rdf/nquads'
require 'rdf/spec/format'
require 'rdf/spec/reader'
require 'rdf/spec/writer'

describe RDF::NQuads::Format do
  before(:each) do
    @format_class = RDF::NQuads::Format
  end
  
  # @see lib/rdf/spec/format.rb in rdf-spec
  include RDF_Format

  subject {@format_class}

  describe ".for" do
    formats = [
      :nquads,
      'etc/doap.nq',
      {:file_name      => 'etc/doap.nq'},
      {:file_extension => 'nq'},
      {:content_type   => 'application/n-quads'},
      {:content_type   => 'text/x-nquads'},
    ].each do |arg|
      it "discovers with #{arg.inspect}" do
        expect(RDF::Format.for(arg)).to eq subject
      end
    end

    {
      :nquads => "<a> <b> <c> <d> . ",
      :literal => '<a> <b> "literal" <d> .',
      :multi_line => %(<a>\n  <b>\n  "literal"\n <d>\n .),
    }.each do |sym, str|
      it "detects #{sym}" do
        expect(subject.for {str}).to eq subject
      end
    end

    {
      :ntriples => "<a> <b> <c> .",
      :nt_literal => '<a> <b> "literal" .',
      :nt_multi_line => %(<a>\n  <b>\n  "literal"\n .),
    }.each do |sym, str|
      it "does not detect #{sym}" do
        expect(subject.for {str}).not_to eq subject
      end
    end
  end

  describe "#to_sym" do
    specify {expect(subject.to_sym).to eq :nquads}
  end

  describe "#name" do
    specify {expect(subject.name).to eq "N-Quads"}
  end

  describe ".detect" do
    {
      :nquads => "<a> <b> <c> <d> . ",
      :literal => '<a> <b> "literal" <d> .',
      :bnode => '<a> <b> "literal" _:graph .',
      :multi_line => %(<a>\n  <b>\n  "literal"\n <d> .),
    }.each do |sym, str|
      it "detects #{sym}" do
        expect(subject.detect(str)).to be_true
      end
    end

    {
      :ntriples  => "<a> <b> <c> .",
      :turtle    => "@prefix foo: <bar> .\n foo:a foo:b <c> .",
      :trig      => "{<a> <b> <c> .}",
      :rdfxml    => '<rdf:RDF about="foo"></rdf:RDF>',
      :n3        => '@prefix foo: <bar> .\nfoo:bar = {<a> <b> <c>} .',
      :jsonld    => '{"@context" => "foo"}',
      :rdfa      => '<div about="foo"></div>',
      :microdata => '<div itemref="bar"></div>',
    }.each do |sym, str|
      it "does not detect #{sym}" do
        expect(subject.detect(str)).to be_false
      end
    end
  end
end

describe RDF::NQuads::Reader do
  let(:testfile) {fixture_path('test.nq')}

  before(:each) do
    @reader_class = RDF::NQuads::Reader
    @reader = RDF::NQuads::Reader.new
  end
  
  # @see lib/rdf/spec/reader.rb in rdf-spec
  include RDF_Reader

  describe ".for" do
    formats = [
      :nquads,
      'etc/doap.nq',
      {:file_name      => 'etc/doap.nq'},
      {:file_extension => 'nq'},
      {:content_type   => 'application/n-quads'},
      {:content_type   => 'text/x-nquads'},
    ].each do |arg|
      it "discovers with #{arg.inspect}" do
        expect(RDF::Reader.for(arg)).to eq RDF::NQuads::Reader
      end
    end
  end

  context "when created" do
    it "should accept files" do
      expect { @reader_class.new(File.open(testfile)) }.to_not raise_error
    end

    it "should accept IO streams" do
      expect { @reader_class.new(StringIO.new('')) }.to_not raise_error
    end

    it "should accept strings" do
      expect { @reader_class.new('') }.to_not raise_error
    end
  end

  context "#initialize" do
    before :all do
      @testfile = fixture_path('test.nt')
    end

    it "should accept files" do
      expect { @reader_class.new(File.open(@testfile)) }.to_not raise_error
    end

    it "should accept IO streams" do
      expect { @reader_class.new(StringIO.new('')) }.to_not raise_error
    end

    it "should accept strings" do
      expect { @reader_class.new('') }.to_not raise_error
    end
  end

  context "with simple triples" do
    [
      ['<a> <b> <c> .', RDF::Statement.new(RDF::URI("a"), RDF::URI("b"), RDF::URI("c"))],
      ['<a> <b> _:c .', RDF::Statement.new(RDF::URI("a"), RDF::URI("b"), RDF::Node.new("c"))],
      ['<a> <b> "c" .', RDF::Statement.new(RDF::URI("a"), RDF::URI("b"), RDF::Literal("c"))],
      ['_:a <b> <c> .', RDF::Statement.new(RDF::Node.new("a"), RDF::URI("b"), RDF::URI("c"))],
    ].each do |(str, statement)|
      it "parses #{str.inspect}" do
        graph = RDF::Graph.new << @reader_class.new(str)
        expect(graph.size).to eq 1
        expect(graph.statements.first).to eq statement
      end
    end
  end
  
  context "with simple quads" do
    [
      ['<a> <b> <c> <d> .', RDF::Statement.new(RDF::URI("a"), RDF::URI("b"), RDF::URI("c"), :context => RDF::URI("d"))],
      ['<a> <b> <c> _:d .', RDF::Statement.new(RDF::URI("a"), RDF::URI("b"), RDF::URI("c"), :context => RDF::Node.new("d"))],
      ['<a> <b> <c> "d" .', RDF::Statement.new(RDF::URI("a"), RDF::URI("b"), RDF::URI("c"), :context => RDF::Literal("d"))],
    ].each do |(str, statement)|
      it "parses #{str.inspect}" do
        graph = RDF::Graph.new << @reader_class.new(str)
        expect(graph.size).to eq 1
        expect(graph.statements.first).to eq statement
      end
      
      it "serializes #{statement.inspect}" do
        expect(RDF::NQuads.serialize(statement).chomp).to eq str
      end
      
      it "unserializes #{str.inspect}" do
        expect(RDF::NQuads.unserialize(str)).to eq statement
      end
    end
  end

  it "should parse W3C's test data" do
    expect(@reader_class.new(File.open(testfile)).to_a.size).to eq 10
  end
end

describe RDF::NQuads::Writer do
  before(:each) do
    @writer_class = RDF::NQuads::Writer
    @writer = RDF::NQuads::Writer.new
  end

  subject {@writer}

  describe ".for" do
    formats = [
      :nquads,
      'etc/doap.nq',
      {:file_name      => 'etc/doap.nq'},
      {:file_extension => 'nq'},
      {:content_type   => 'text/x-nquads'},
    ].each do |arg|
      it "discovers with #{arg.inspect}" do
        expect(RDF::Writer.for(arg)).to eq RDF::NQuads::Writer
      end
    end
  end
  
  # @see lib/rdf/spec/writer.rb in rdf-spec
  include RDF_Writer
  
  context "#initialize" do
    describe "writing statements" do
      context "with simple triples" do
        [
          ['<a> <b> <c> .', RDF::Statement.new(RDF::URI("a"), RDF::URI("b"), RDF::URI("c"))],
          ['<a> <b> _:c .', RDF::Statement.new(RDF::URI("a"), RDF::URI("b"), RDF::Node.new("c"))],
          ['<a> <b> "c" .', RDF::Statement.new(RDF::URI("a"), RDF::URI("b"), RDF::Literal("c"))],
          ['_:a <b> <c> .', RDF::Statement.new(RDF::Node.new("a"), RDF::URI("b"), RDF::URI("c"))],
        ].each do |(str, statement)|
          it "writes #{str.inspect}" do
            expect(@writer_class.buffer {|w| w << statement}).to eq "#{str}\n"
          end
        end
      end

      context "with simple quads" do
        [
          ['<a> <b> <c> <d> .', RDF::Statement.new(RDF::URI("a"), RDF::URI("b"), RDF::URI("c"), :context => RDF::URI("d"))],
          ['<a> <b> <c> _:d .', RDF::Statement.new(RDF::URI("a"), RDF::URI("b"), RDF::URI("c"), :context => RDF::Node.new("d"))],
          ['<a> <b> <c> "d" .', RDF::Statement.new(RDF::URI("a"), RDF::URI("b"), RDF::URI("c"), :context => RDF::Literal("d"))],
        ].each do |(str, statement)|
          it "writes #{str.inspect}" do
            expect(@writer_class.buffer {|w| w << statement}).to eq "#{str}\n"
          end
        end
      end
    end
  end


  context "validataion" do
<<<<<<< HEAD
    it "defaults validation to true" do
=======
    it "defaults validation to be true" do
>>>>>>> 24747e2f
      expect(subject).to be_validate
    end

    shared_examples "validation" do |statement, valid|
      context "given #{statement}" do
        let(:graph) {RDF::Repository.new << statement}
        subject {RDF::NTriples::Writer.buffer(:validate => true) {|w| w << graph}}
        if valid
          specify {expect {subject}.not_to raise_error}
        else
          specify {expect {subject}.to raise_error(RDF::WriterError)}
        end
      end
    end
    {
      RDF::Statement.new(RDF::URI("http://rubygems.org/gems/rdf"), RDF::DC.creator, RDF::URI("http://ar.to/#self"), :context => RDF.to_uri) => true,
      RDF::Statement.new(RDF::URI("http://rubygems.org/gems/rdf"), RDF::DC.creator, RDF::URI("http://ar.to/#self"), :context => RDF::Node("node")) => true,
      RDF::Statement.new(RDF::Node("node"), RDF::DC.creator, RDF::URI("http://ar.to/#self"), :context => RDF.to_uri) => true,
      RDF::Statement.new(RDF::URI("http://rubygems.org/gems/rdf"), RDF::DC.creator, RDF::Node("node"), :context => RDF.to_uri) => true,
      RDF::Statement.new(RDF::URI("http://rubygems.org/gems/rdf"), RDF::DC.creator, RDF::Literal("literal"), :context => RDF.to_uri) => true,
      RDF::Statement.new(RDF::URI('file:///path/to/file with spaces.txt'), RDF::DC.creator, RDF::URI("http://ar.to/#self"), :context => RDF.to_uri) => false,
      RDF::Statement.new(nil, RDF::DC.creator, RDF::URI("http://ar.to/#self"), :context => RDF.to_uri) => false,
      RDF::Statement.new(RDF::URI("http://rubygems.org/gems/rdf"), nil, RDF::URI("http://ar.to/#self"), :context => RDF.to_uri) => false,
      RDF::Statement.new(RDF::URI("http://rubygems.org/gems/rdf"), RDF::DC.creator, nil, :context => RDF.to_uri) => false,
      RDF::Statement.new(RDF::Literal("literal"), RDF::DC.creator, RDF::URI("http://ar.to/#self"), :context => RDF.to_uri) => false,
      RDF::Statement.new(RDF::URI("http://rubygems.org/gems/rdf"), RDF::Node("node"), RDF::URI("http://ar.to/#self"), :context => RDF.to_uri) => false,
      RDF::Statement.new(RDF::URI("http://rubygems.org/gems/rdf"), RDF::Literal("literal"), RDF::URI("http://ar.to/#self"), :context => RDF.to_uri) => false,
      RDF::Statement.new(RDF::URI("http://rubygems.org/gems/rdf"), RDF::DC.creator, RDF::URI("http://ar.to/#self"), :context => RDF::Literal("literal")) => false,
    }.each do |st, valid|
      include_examples "validation", st, valid
    end
  end

  # Fixme, these should go in rdf/spec/writer.rb
  context "c14n" do
    shared_examples "c14n" do |statement, result|
      context "given #{statement}" do
        let(:graph) {RDF::Graph.new << statement}
        subject {RDF::NTriples::Writer.buffer(:validate => false, :canonicalize => true) {|w| w << graph}}
        if result
          specify {expect(subject).to eq "#{result}\n"}
        else
          specify {expect {subject}.to raise_error(RDF::WriterError)}
        end
      end
    end
    {
      RDF::Statement.new(RDF::URI("http://rubygems.org/gems/rdf"), RDF::DC.creator.dup, RDF::URI("http://ar.to/#self")) =>
        RDF::Statement.new(RDF::URI("http://rubygems.org/gems/rdf"), RDF::DC.creator.dup, RDF::URI("http://ar.to/#self")),
      RDF::Statement.new(RDF::URI("http://rubygems.org/gems/rdf"), RDF::DC.creator.dup, RDF::Literal("literal")) =>
        RDF::Statement.new(RDF::URI("http://rubygems.org/gems/rdf"), RDF::DC.creator.dup, RDF::Literal("literal")),
      RDF::Statement.new(RDF::URI('file:///path/to/file with spaces.txt'), RDF::DC.creator.dup, RDF::URI("http://ar.to/#self")) =>
<<<<<<< HEAD
        RDF::Statement.new(RDF::URI('file:///path/to/file%20with%20spaces.txt'), RDF::DC.creator.dup, RDF::URI("http://ar.to/#self")),
=======
        RDF::Statement.new(RDF::URI('file:/path/to/file%20with%20spaces.txt'), RDF::DC.creator.dup, RDF::URI("http://ar.to/#self")),
>>>>>>> 24747e2f
      RDF::Statement.new(nil, RDF::DC.creator.dup, RDF::URI("http://ar.to/#self")) => nil,
      RDF::Statement.new(RDF::URI("http://rubygems.org/gems/rdf"), nil, RDF::URI("http://ar.to/#self")) => nil,
      RDF::Statement.new(RDF::URI("http://rubygems.org/gems/rdf"), RDF::DC.creator.dup, nil) => nil,
      RDF::Statement.new(RDF::Literal("literal"), RDF::DC.creator.dup, RDF::URI("http://ar.to/#self")) => nil,
      RDF::Statement.new(RDF::URI("http://rubygems.org/gems/rdf"), RDF::Literal("literal"), RDF::URI("http://ar.to/#self")) => nil,
    }.each do |st, result|
      include_examples "c14n", st, result
    end
  end

  context "Examples" do
    it "needs specs for documentation examples"
  end
end<|MERGE_RESOLUTION|>--- conflicted
+++ resolved
@@ -243,11 +243,7 @@
 
 
   context "validataion" do
-<<<<<<< HEAD
-    it "defaults validation to true" do
-=======
     it "defaults validation to be true" do
->>>>>>> 24747e2f
       expect(subject).to be_validate
     end
 
@@ -300,11 +296,7 @@
       RDF::Statement.new(RDF::URI("http://rubygems.org/gems/rdf"), RDF::DC.creator.dup, RDF::Literal("literal")) =>
         RDF::Statement.new(RDF::URI("http://rubygems.org/gems/rdf"), RDF::DC.creator.dup, RDF::Literal("literal")),
       RDF::Statement.new(RDF::URI('file:///path/to/file with spaces.txt'), RDF::DC.creator.dup, RDF::URI("http://ar.to/#self")) =>
-<<<<<<< HEAD
-        RDF::Statement.new(RDF::URI('file:///path/to/file%20with%20spaces.txt'), RDF::DC.creator.dup, RDF::URI("http://ar.to/#self")),
-=======
         RDF::Statement.new(RDF::URI('file:/path/to/file%20with%20spaces.txt'), RDF::DC.creator.dup, RDF::URI("http://ar.to/#self")),
->>>>>>> 24747e2f
       RDF::Statement.new(nil, RDF::DC.creator.dup, RDF::URI("http://ar.to/#self")) => nil,
       RDF::Statement.new(RDF::URI("http://rubygems.org/gems/rdf"), nil, RDF::URI("http://ar.to/#self")) => nil,
       RDF::Statement.new(RDF::URI("http://rubygems.org/gems/rdf"), RDF::DC.creator.dup, nil) => nil,
