--- conflicted
+++ resolved
@@ -12,11 +12,7 @@
   # @since 0.2.1
   class Double < Numeric
     DATATYPE = XSD.double
-<<<<<<< HEAD
     GRAMMAR  = /^NaN|(?:[\+\-]?(?:INF|(?:\d+(\.\d*)?([eE][\+\-]?\d+)?)))$/.freeze
-=======
-    GRAMMAR  = /^NaN|(?:[\+\-]?(?:INF|(?:\d+(\.\d*([eE][\+\-]?\d+)?)?)))$/.freeze
->>>>>>> d976b7f1
 
     ##
     # @param  [Float, #to_f] value
@@ -206,5 +202,13 @@
     def initialize(value, options = {})
       super(value, options.merge(:datatype => DATATYPE))
     end
+
+    ##
+    # Returns the value as a rational number.
+    #
+    # @return [Rational]
+    def to_r
+      @object.to_r # only available on Ruby 1.9+
   end
+  end # Double
 end; end # RDF::Literal