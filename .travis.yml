language: ruby
bundler_args: --without debug
script: "bundle exec rspec spec"
env:
  - CI=true
rvm:
  - 2.0
  - 2.1
  - 2.2
  - jruby-20mode
  - rbx-2
cache: bundler
<<<<<<< HEAD
sudo: false
matrix:
  allow_failures:
    - rvm: 2.2
    - rvm: jruby-20mode
=======
sudo: false
>>>>>>> a3c55917
<|MERGE_RESOLUTION|>--- conflicted
+++ resolved
@@ -7,15 +7,7 @@
   - 2.0
   - 2.1
   - 2.2
-  - jruby-20mode
+  - jruby
   - rbx-2
 cache: bundler
-<<<<<<< HEAD
-sudo: false
-matrix:
-  allow_failures:
-    - rvm: 2.2
-    - rvm: jruby-20mode
-=======
-sudo: false
->>>>>>> a3c55917
+sudo: false