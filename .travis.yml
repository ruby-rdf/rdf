language: ruby
<<<<<<< HEAD
bundler_args: --without debug
script: "bundle exec rake spec"
=======
bundler_args: --without development
script: "bundle exec rspec spec"
>>>>>>> d9d92083
env:
  - CI=true
rvm:
  - 1.9.3
  - 2.0.0
  - ruby-head
  - jruby-19mode # JRuby in 1.9 mode
  - rbx-19mode<|MERGE_RESOLUTION|>--- conflicted
+++ resolved
@@ -1,11 +1,6 @@
 language: ruby
-<<<<<<< HEAD
-bundler_args: --without debug
-script: "bundle exec rake spec"
-=======
 bundler_args: --without development
 script: "bundle exec rspec spec"
->>>>>>> d9d92083
 env:
   - CI=true
 rvm:
